--- conflicted
+++ resolved
@@ -126,12 +126,8 @@
     pcd_domain: 'scanobjectnn'
     finetune: True
     cfg_name: 'pointnext-s' # We need output_dim to be equal to `modality_embed_dim`, it happens to be 512 in this case so we do not need anything else
-<<<<<<< HEAD
-    pretrained_path: "/mnt/xiaoshen/scanobjectnn-pointnext-s_best.pth" # path/to/pretrained/pointnet.pth
-=======
     pretrained_path: "/mnt/bn/robot-minghuan-debug/ppt_learning/pretrained_weights/scanobjectnn-pointnext-s_best.pth" # path/to/pretrained/pointnet.pth
     output_dim: ${network.embed_dim}
->>>>>>> 2836e9b6
     # cfg_name: 'pointvector-s' # We need output_dim to be equal to `modality_embed_dim`, it happens to be 512 in this case so we do not need anything else
     # pretrained_path: "pretrained_weights/scanobjectnn-train-pointvector-s-ngpus1-seed4677-20230327-151936-XVPsr4boZEJ2dG2zfrH94T_ckpt_best.pth"
 
